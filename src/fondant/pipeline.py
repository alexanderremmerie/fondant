"""This module defines classes to represent a Fondant Pipeline."""
import datetime
import hashlib
import json
import logging
import re
import typing as t
from collections import OrderedDict
from pathlib import Path

try:
    from importlib.resources import files  # type: ignore
except ImportError:
    from importlib_resources import files  # type: ignore

from fondant.component_spec import ComponentSpec
from fondant.exceptions import InvalidPipelineDefinition
from fondant.manifest import Manifest
from fondant.schema import validate_partition_number

logger = logging.getLogger(__name__)


class ComponentOp:
    """
    Class representing an operation for a Fondant Component in a Kubeflow Pipeline. An operation
    is a representation of a function that will be executed as part of a pipeline.

    Arguments:
        component_dir: The path to the component directory.
        arguments: A dictionary containing the argument name and value for the operation.
        input_partition_rows: The number of rows to load per partition. Set to override the
        automatic partitioning
        number_of_gpus: The number of gpus to assign to the operation
        node_pool_label: The label of the node pool to which the operation will be assigned.
        node_pool_name: The name of the node pool to which the operation will be assigned.
        cache: Set to False to disable caching, True by default.

    Note:
        - A Fondant Component operation is created by defining a Fondant Component and its input
          arguments.
        - The `number_of_gpus`, `node_pool_label`, `node_pool_name`
         attributes are optional and can be used to specify additional
          configurations for the operation. More information on the optional attributes that can
          be assigned to kfp components here:
          https://kubeflow-pipelines.readthedocs.io/en/1.8.13/source/kfp.dsl.html
    """

    COMPONENT_SPEC_NAME = "fondant_component.yaml"

    def __init__(
        self,
        component_dir: t.Union[str, Path],
        *,
        arguments: t.Optional[t.Dict[str, t.Any]] = None,
        input_partition_rows: t.Optional[t.Union[str, int]] = None,
        number_of_gpus: t.Optional[int] = None,
        node_pool_label: t.Optional[str] = None,
        node_pool_name: t.Optional[str] = None,
        cache: t.Optional[bool] = True,
    ) -> None:
        self.component_dir = Path(component_dir)
<<<<<<< HEAD
        self.input_partition_rows = input_partition_rows
        self.cache = cache
        self.arguments = self._set_arguments(arguments)

=======
>>>>>>> ea50d756
        self.component_spec = ComponentSpec.from_file(
            self.component_dir / self.COMPONENT_SPEC_NAME,
        )
        self.name = self.component_spec.name.replace(" ", "_").lower()
        self.input_partition_rows = input_partition_rows
        self.arguments = self._set_arguments(arguments)

        self.arguments.setdefault("component_spec", self.component_spec.specification)

        self.number_of_gpus = number_of_gpus
        self.node_pool_label, self.node_pool_name = self._validate_node_pool_spec(
            node_pool_label,
            node_pool_name,
        )

    def _set_arguments(
        self,
        arguments: t.Optional[t.Dict[str, t.Any]],
    ) -> t.Dict[str, t.Any]:
        """Set component arguments based on provided arguments and relevant ComponentOp
        parameters.
        """
        arguments = arguments or {}

        input_partition_rows = validate_partition_number(self.input_partition_rows)

        arguments["input_partition_rows"] = str(input_partition_rows)
        arguments["cache"] = str(self.cache)

        return arguments

    def _validate_node_pool_spec(
        self,
        node_pool_label,
        node_pool_name,
    ) -> t.Tuple[t.Optional[str], t.Optional[str]]:
        """Validate node pool specification."""
        if bool(node_pool_label) != bool(node_pool_name):
            msg = "Both node_pool_label and node_pool_name must be specified or both must be None."
            raise InvalidPipelineDefinition(
                msg,
            )
        return node_pool_label, node_pool_name

    @property
    def dockerfile_path(self) -> t.Optional[Path]:
        path = self.component_dir / "Dockerfile"
        return path if path.exists() else None

    @classmethod
    def from_registry(
        cls,
        name: str,
        *,
        arguments: t.Optional[t.Dict[str, t.Any]] = None,
        input_partition_rows: t.Optional[t.Union[int, str]] = None,
        number_of_gpus: t.Optional[int] = None,
        node_pool_label: t.Optional[str] = None,
        node_pool_name: t.Optional[str] = None,
        cache: t.Optional[bool] = True,
    ) -> "ComponentOp":
        """Load a reusable component by its name.

        Args:
            name: Name of the component to load
            arguments: A dictionary containing the argument name and value for the operation.
            input_partition_rows: The number of rows to load per partition. Set to override the
            automatic partitioning
            number_of_gpus: The number of gpus to assign to the operation
            node_pool_label: The label of the node pool to which the operation will be assigned.
            node_pool_name: The name of the node pool to which the operation will be assigned.
            cache: Set to False to disable caching, True by default.
        """
        components_dir: Path = t.cast(Path, files("fondant") / f"components/{name}")

        if not (components_dir.exists() and components_dir.is_dir()):
            msg = f"No reusable component with name {name} found."
            raise ValueError(msg)

        return ComponentOp(
            components_dir,
            arguments=arguments,
            input_partition_rows=input_partition_rows,
            number_of_gpus=number_of_gpus,
            node_pool_label=node_pool_label,
            node_pool_name=node_pool_name,
            cache=cache,
        )

    def get_component_cache_key(self) -> str:
        """Calculate a cache key representing the unique identity of this ComponentOp.

        The cache key is computed based on the component specification, image hash, arguments, and
        other attributes of the ComponentOp. It is used to uniquely identify a specific instance
        of the ComponentOp and is used for caching.

        Returns:
            A cache key representing the unique identity of this ComponentOp.
        """

        def get_nested_dict_hash(input_dict):
            """Calculate the hash of a nested dictionary.

            Args:
                input_dict: The nested dictionary to calculate the hash for.

            Returns:
                The hash value (MD5 digest) of the nested dictionary.
            """
            sorted_json_string = json.dumps(input_dict, sort_keys=True)
            hash_object = hashlib.md5(sorted_json_string.encode())  # nosec
            return hash_object.hexdigest()

        component_spec_dict = self.component_spec.specification
        arguments = (
            get_nested_dict_hash(self.arguments) if self.arguments is not None else None
        )

        component_op_uid_dict = {
            "component_spec_hash": get_nested_dict_hash(component_spec_dict),
            "arguments": arguments,
            "input_partition_rows": self.input_partition_rows,
            "number_of_gpus": self.number_of_gpus,
            "node_pool_name": self.node_pool_name,
        }

        return get_nested_dict_hash(component_op_uid_dict)


class Pipeline:
    """Class representing a Fondant Pipeline."""

    def __init__(
        self,
        base_path: str,
        pipeline_name: str,
        pipeline_description: t.Optional[str] = None,
    ):
        """
        Args:
            base_path: The base path for the pipeline where the artifacts are stored.
            pipeline_name: The name of the pipeline.
            pipeline_description: Optional description of the pipeline.
        """
        self.base_path = base_path
        self.name = self._validate_pipeline_name(pipeline_name)
        self.description = pipeline_description
        self.package_path = f"{pipeline_name}.tgz"
        self._graph: t.OrderedDict[str, t.Any] = OrderedDict()
        self.task_without_dependencies_added = False

    def add_op(
        self,
        task: ComponentOp,
        dependencies: t.Optional[t.Union[ComponentOp, t.List[ComponentOp]]] = None,
    ):
        """
        Add a task to the pipeline with an optional dependency.

        Args:
            task: The task to add to the pipeline.
            dependencies: Optional task dependencies that needs to be completed before the task
             can run.
        """
        if dependencies is None:
            if self.task_without_dependencies_added:
                msg = "At most one task can be defined without dependencies."
                raise InvalidPipelineDefinition(
                    msg,
                )
            dependencies = []
            self.task_without_dependencies_added = True
        elif not isinstance(dependencies, list):
            dependencies = [dependencies]

        if len(dependencies) > 1:
            msg = (
                f"Multiple component dependencies provided for component "
                f"`{task.component_spec.name}`. The current version of Fondant can only handle "
                f"components with a single dependency. Please note that the behavior of the "
                f"pipeline may be unpredictable or incorrect."
            )
            raise InvalidPipelineDefinition(
                msg,
            )

        dependencies_names = [dependency.name for dependency in dependencies]

        self._graph[task.name] = {
            "fondant_component_op": task,
            "dependencies": dependencies_names,
        }

    def sort_graph(self):
        """Sort the graph topologically based on task dependencies."""
        logger.info("Sorting pipeline component graph topologically.")
        sorted_graph = []
        visited = set()

        def depth_first_traversal(node: str):
            """
            Perform a depth-first traversal of the graph and its dependencies.

            Args:
                node: The name of the starting node for traversal.
            """
            if node not in visited:
                visited.add(node)
                for dependency in self._graph[node]["dependencies"]:
                    depth_first_traversal(dependency)
                sorted_graph.append(node)

        for graph_node in self._graph:
            depth_first_traversal(graph_node)

        self._graph = OrderedDict((node, self._graph[node]) for node in sorted_graph)

    @staticmethod
    def _validate_pipeline_name(pipeline_name: str) -> str:
        pattern = r"^[a-z0-9][a-z0-9_-]*$"
        if not re.match(pattern, pipeline_name):
            msg = f"The pipeline name violates the pattern {pattern}"
            raise InvalidPipelineDefinition(msg)
        return pipeline_name

    def get_run_id(self) -> str:
        """Get a unique run ID for the pipeline."""
        timestamp = datetime.datetime.now().strftime("%Y%m%d%H%M%S")
        return f"{self.name}-{timestamp}"

    def validate(self, run_id: str):
        """Sort and run validation on the pipeline definition.

        Args:
            run_id: run identifier

        """
        self.sort_graph()
        self._validate_pipeline_definition(run_id)

    def _validate_pipeline_definition(self, run_id: str):
        """
        Validates the pipeline definition by ensuring that the consumed and produced subsets and
        their associated fields match and are invoked in the correct order.

        Raises:
            InvalidPipelineDefinition: If a component is trying to invoke a subset that is not
             defined or created in previous components, or if an invoked subset's schema does not
              match the previously created subset definition.
            base_path: the base path where to store the pipelines artifacts
            run_id: the run id of the component
        """
        if len(self._graph.keys()) == 0:
            logger.info("No components defined in the pipeline. Nothing to validate.")
            return

        # TODO: change later if we decide to run 2 fondant pipelines after each other
        load_component = True
        load_component_name = list(self._graph.keys())[0]

        # Create initial manifest
        manifest = Manifest.create(
            pipeline_name=self.name,
            base_path=self.base_path,
            run_id=run_id,
            component_id=load_component_name,
        )
        for operation_specs in self._graph.values():
            fondant_component_op = operation_specs["fondant_component_op"]
            component_spec = fondant_component_op.component_spec

            if not load_component:
                # Check subset exists
                for (
                    component_subset_name,
                    component_subset,
                ) in component_spec.consumes.items():
                    if component_subset_name not in manifest.subsets:
                        msg = (
                            f"Component '{component_spec.name}' is trying to invoke the subset "
                            f"'{component_subset_name}', which has not been defined or created "
                            f"in the previous components."
                        )
                        raise InvalidPipelineDefinition(
                            msg,
                        )

                    # Get the corresponding manifest fields
                    manifest_fields = manifest.subsets[component_subset_name].fields

                    # Check fields
                    for field_name, subset_field in component_subset.fields.items():
                        # Check if invoked field exists
                        if field_name not in manifest_fields:
                            msg = (
                                f"The invoked subset '{component_subset_name}' of the "
                                f"'{component_spec.name}' component does not match the "
                                f"previously created subset definition.\n The component is "
                                f"trying to invoke the field '{field_name}' which has not been "
                                f"previously defined. Current available fields are "
                                f"{manifest_fields}\n"
                            )
                            raise InvalidPipelineDefinition(
                                msg,
                            )
                        # Check if the invoked field schema matches the current schema
                        if subset_field != manifest_fields[field_name]:
                            msg = (
                                f"The invoked subset '{component_subset_name}' of the "
                                f"'{component_spec.name}' component does not match  the "
                                f"previously created subset definition.\n The '{field_name}' "
                                f"field is currently defined with the following schema:\n"
                                f"{manifest_fields[field_name]}\nThe current component to "
                                f"trying to invoke it with this schema:\n{subset_field}"
                            )
                            raise InvalidPipelineDefinition(
                                msg,
                            )
            manifest = manifest.evolve(component_spec)
            load_component = False

        logger.info("All pipeline component specifications match.")

    def __repr__(self) -> str:
        """Return a string representation of the FondantPipeline object."""
        return f"{self.__class__.__name__}({self._graph!r}"<|MERGE_RESOLUTION|>--- conflicted
+++ resolved
@@ -60,19 +60,14 @@
         cache: t.Optional[bool] = True,
     ) -> None:
         self.component_dir = Path(component_dir)
-<<<<<<< HEAD
         self.input_partition_rows = input_partition_rows
         self.cache = cache
         self.arguments = self._set_arguments(arguments)
 
-=======
->>>>>>> ea50d756
         self.component_spec = ComponentSpec.from_file(
             self.component_dir / self.COMPONENT_SPEC_NAME,
         )
         self.name = self.component_spec.name.replace(" ", "_").lower()
-        self.input_partition_rows = input_partition_rows
-        self.arguments = self._set_arguments(arguments)
 
         self.arguments.setdefault("component_spec", self.component_spec.specification)
 
