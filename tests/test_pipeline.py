"""Fondant pipelines test."""
import copy
from pathlib import Path

import pytest
import yaml
from fondant.exceptions import (
    InvalidImageDigest,
    InvalidPipelineDefinition,
)
from fondant.pipeline import ComponentOp, Pipeline

valid_pipeline_path = Path(__file__).parent / "example_pipelines/valid_pipeline"
invalid_pipeline_path = Path(__file__).parent / "example_pipelines/invalid_pipeline"


def yaml_file_to_dict(file_path):
    with open(file_path) as file:
        return yaml.safe_load(file)


@pytest.fixture()
def default_pipeline_args():
    return {
        "pipeline_name": "pipeline",
        "base_path": "gs://bucket/blob",
    }


@pytest.fixture()
def mocked_component_op(monkeypatch):
    # Define the mock method
    def mocked_get_component_cache_key(self):
        return "42"

    # Apply the monkeypatch to replace the original method with the mocked method
    monkeypatch.setattr(
        ComponentOp,
        "get_component_cache_key",
        mocked_get_component_cache_key,
    )

    # Return a function that takes custom arguments and returns an instance of ComponentOp
    def create_mocked_component_op(component_dir, **kwargs):
        return ComponentOp(component_dir=component_dir, **kwargs)

    return create_mocked_component_op


@pytest.mark.parametrize(
    "valid_pipeline_example",
    [
        (
            "example_1",
            ["first_component", "second_component", "third_component"],
        ),
    ],
)
def test_component_op(
    valid_pipeline_example,
    mocked_component_op,
):
    component_args = {"storage_args": "a dummy string arg"}
    example_dir, component_names = valid_pipeline_example
    components_path = Path(valid_pipeline_path / example_dir)

    mocked_component_op(
        Path(components_path / component_names[0]),
        arguments=component_args,
    )

<<<<<<< HEAD
    mocked_component_op(
        Path(components_path / component_names[0]),
        arguments=component_args,
        output_partition_size="250MB",
    )

    with pytest.raises(InvalidTypeSchema):
        mocked_component_op(
=======
    with pytest.raises(InvalidPipelineDefinition):
        ComponentOp(
>>>>>>> 21fa8647
            Path(components_path / component_names[0]),
            arguments=component_args,
            node_pool_label="dummy_label",
        )

<<<<<<< HEAD
    with pytest.raises(InvalidTypeSchema):
        mocked_component_op(
            Path(components_path / component_names[0]),
            arguments=component_args,
            output_partition_size="250 MB",
=======

@pytest.mark.parametrize(
    "valid_pipeline_example",
    [
        (
            "example_1",
            ["first_component", "second_component", "third_component"],
        ),
    ],
)
def test_parsing_docker_image_manifest(monkeypatch, valid_pipeline_example):
    example_dir, component_names = valid_pipeline_example
    components_path = Path(valid_pipeline_path / example_dir)
    example_manifests = {
        "manifest_schema_valid_1": {
            "schemaVersion": 2,
            "mediaType": "application/vnd.docker.distribution.manifest.v2+json",
            "config": {
                "mediaType": "application/vnd.docker.container.image.v1+json",
                "size": 8930,
                "digest": "sha256:123",
            },
        },
        "manifest_schema_valid_2": {
            "schemaVersion": 2,
            "mediaType": "application/vnd.oci.image.index.v1+json",
            "manifests": [
                {
                    "mediaType": "application/vnd.oci.image.manifest.v1+json",
                    "size": 2390,
                    "digest": "sha256:123",
                    "platform": {
                        "architecture": "amd64",
                        "os": "linux",
                    },
                },
                {
                    "mediaType": "application/vnd.oci.image.manifest.v1+json",
                    "size": 566,
                    "digest": "sha256:invalid_digest",
                    "platform": {
                        "architecture": "unknown",
                        "os": "unknown",
                    },
                },
            ],
        },
        "invalid_manifest_schema_1": {
            "schemaVersion": "Unknown",
            "mediaType": "Unknown",
            "Unknown_key": [
                {
                    "Unknown_key": "Unknown_value",
                },
            ],
        },
    }
    component_op = ComponentOp(
        Path(components_path / component_names[0]),
        arguments={"storage_args": "a dummy string arg"},
    )

    for example_name, manifest in example_manifests.items():
        monkeypatch.setattr(
            component_op,
            "get_image_manifest",
            lambda image_ref: manifest,
>>>>>>> 21fa8647
        )
        if "invalid" in example_name:
            with pytest.raises(InvalidImageDigest):
                component_op.get_component_image_hash("example_component:latest")
        else:
            assert (
                component_op.get_component_image_hash("example_component:latest")
                == "sha256:123"
            )


# Define a mock function to replace get_component_image_hash
def mock_image_hash_1(image_ref):
    return "1234"


def mock_image_hash_2(image_ref):
    return "5678"


@pytest.mark.parametrize(
    "valid_pipeline_example",
    [
        (
            "example_1",
            ["first_component", "second_component", "third_component"],
        ),
    ],
)
def test_component_op_hash(
    valid_pipeline_example,
    monkeypatch,
):
    example_dir, component_names = valid_pipeline_example
    components_path = Path(valid_pipeline_path / example_dir)

    comp_0_op_spec_0 = ComponentOp(
        Path(components_path / component_names[0]),
        arguments={"storage_args": "a dummy string arg"},
    )

    comp_0_op_spec_1 = ComponentOp(
        Path(components_path / component_names[0]),
        arguments={"storage_args": "a different string arg"},
    )

    comp_1_op_spec_0 = ComponentOp(
        Path(components_path / component_names[1]),
        arguments={"storage_args": "a dummy string arg"},
    )

    monkeypatch.setattr(comp_0_op_spec_0, "get_component_image_hash", mock_image_hash_1)
    monkeypatch.setattr(comp_0_op_spec_1, "get_component_image_hash", mock_image_hash_1)
    monkeypatch.setattr(comp_1_op_spec_0, "get_component_image_hash", mock_image_hash_1)

    comp_0_op_spec_0_copy = copy.deepcopy(comp_0_op_spec_0)

    assert (
        comp_0_op_spec_0.get_component_cache_key()
        != comp_0_op_spec_1.get_component_cache_key()
    )
    assert (
        comp_0_op_spec_0.get_component_cache_key()
        == comp_0_op_spec_0_copy.get_component_cache_key()
    )
    assert (
        comp_0_op_spec_0.get_component_cache_key()
        != comp_1_op_spec_0.get_component_cache_key()
    )

    monkeypatch.setattr(
        comp_0_op_spec_0_copy,
        "get_component_image_hash",
        mock_image_hash_2,
    )

    assert (
        comp_0_op_spec_0.get_component_cache_key()
        != comp_0_op_spec_0_copy.get_component_cache_key()
    )


@pytest.mark.parametrize(
    "valid_pipeline_example",
    [
        (
            "example_1",
            ["first_component", "second_component", "third_component"],
        ),
    ],
)
def test_component_op_hash(
    valid_pipeline_example,
    monkeypatch,
):
    example_dir, component_names = valid_pipeline_example
    components_path = Path(valid_pipeline_path / example_dir)

    comp_0_op_spec_0 = ComponentOp(
        Path(components_path / component_names[0]),
        arguments={"storage_args": "a dummy string arg"},
        output_partition_size=None,
    )

    comp_0_op_spec_1 = ComponentOp(
        Path(components_path / component_names[0]),
        arguments={"storage_args": "a different string arg"},
        output_partition_size=None,
    )

    comp_1_op_spec_0 = ComponentOp(
        Path(components_path / component_names[1]),
        arguments={"storage_args": "a dummy string arg"},
        output_partition_size=None,
    )

    monkeypatch.setattr(
        comp_0_op_spec_0,
        "get_component_image_hash",
        lambda self: "1234",
    )
    monkeypatch.setattr(
        comp_0_op_spec_1,
        "get_component_image_hash",
        lambda self: "1234",
    )
    monkeypatch.setattr(
        comp_1_op_spec_0,
        "get_component_image_hash",
        lambda self: "1234",
    )

    comp_0_op_spec_0_copy = copy.deepcopy(comp_0_op_spec_0)

    assert (
        comp_0_op_spec_0.get_component_cache_key()
        != comp_0_op_spec_1.get_component_cache_key()
    )
    assert (
        comp_0_op_spec_0.get_component_cache_key()
        == comp_0_op_spec_0_copy.get_component_cache_key()
    )
    assert (
        comp_0_op_spec_0.get_component_cache_key()
        != comp_1_op_spec_0.get_component_cache_key()
    )

    monkeypatch.setattr(
        comp_0_op_spec_0_copy,
        "get_component_image_hash",
        lambda self: "5678",
    )

    assert (
        comp_0_op_spec_0.get_component_cache_key()
        != comp_0_op_spec_0_copy.get_component_cache_key()
    )


@pytest.mark.parametrize(
    "valid_pipeline_example",
    [
        (
            "example_1",
            ["first_component", "second_component", "third_component"],
        ),
    ],
)
def test_valid_pipeline(
    default_pipeline_args,
    mocked_component_op,
    valid_pipeline_example,
    tmp_path,
    monkeypatch,
):
    """Test that a valid pipeline definition can be compiled without errors."""
    example_dir, component_names = valid_pipeline_example
    component_args = {"storage_args": "a dummy string arg"}
    components_path = Path(valid_pipeline_path / example_dir)

    pipeline = Pipeline(**default_pipeline_args)

    # override the default package_path with temporary path to avoid the creation of artifacts
    monkeypatch.setattr(pipeline, "package_path", str(tmp_path / "test_pipeline.tgz"))

    first_component_op = mocked_component_op(
        Path(components_path / component_names[0]),
        arguments=component_args,
    )
    second_component_op = mocked_component_op(
        Path(components_path / component_names[1]),
        arguments=component_args,
    )
    third_component_op = mocked_component_op(
        Path(components_path / component_names[2]),
        arguments=component_args,
    )

    pipeline.add_op(third_component_op, dependencies=second_component_op)
    pipeline.add_op(first_component_op)
    pipeline.add_op(second_component_op, dependencies=first_component_op)

    pipeline.sort_graph()
    assert list(pipeline._graph.keys()) == [
        "first_component",
        "second_component",
        "third_component",
    ]

<<<<<<< HEAD
    assert pipeline._graph["first_component"]["dependencies"] == []
    assert pipeline._graph["second_component"]["dependencies"] == ["first_component"]
    assert pipeline._graph["third_component"]["dependencies"] == ["second_component"]

    pipeline.compile(cache_disabled=True)
=======
    pipeline._validate_pipeline_definition("test_pipeline")
>>>>>>> 21fa8647


@pytest.mark.parametrize(
    "valid_pipeline_example",
    [
        (
            "example_1",
            ["first_component", "second_component", "third_component"],
        ),
    ],
)
<<<<<<< HEAD
def test_invalid_pipeline_dependencies(
    default_pipeline_args,
    mocked_component_op,
    valid_pipeline_example,
    tmp_path,
    monkeypatch,
):
=======
def test_invalid_pipeline_dependencies(default_pipeline_args, valid_pipeline_example):
>>>>>>> 21fa8647
    """
    Test that an InvalidPipelineDefinition exception is raised when attempting to create a pipeline
    with more than one operation defined without dependencies.
    """
    example_dir, component_names = valid_pipeline_example
    components_path = Path(valid_pipeline_path / example_dir)
    component_args = {"storage_args": "a dummy string arg"}

    pipeline = Pipeline(**default_pipeline_args)

    first_component_op = mocked_component_op(
        Path(components_path / component_names[0]),
        arguments=component_args,
    )
    second_component_op = mocked_component_op(
        Path(components_path / component_names[1]),
        arguments=component_args,
    )
    third_component_op = mocked_component_op(
        Path(components_path / component_names[2]),
        arguments=component_args,
    )

    pipeline.add_op(third_component_op, dependencies=second_component_op)
    pipeline.add_op(second_component_op)
    with pytest.raises(InvalidPipelineDefinition):
        pipeline.add_op(first_component_op)


@pytest.mark.parametrize(
    "invalid_pipeline_example",
    [
        ("example_1", ["first_component", "second_component"]),
        ("example_2", ["first_component", "second_component"]),
        ("example_3", ["first_component", "second_component"]),
    ],
)
def test_invalid_pipeline_declaration(
    default_pipeline_args,
    mocked_component_op,
    invalid_pipeline_example,
):
    """Test that an InvalidPipelineDefinition exception is raised when attempting
    to register invalid components combinations.
    """
    example_dir, component_names = invalid_pipeline_example
    components_path = Path(invalid_pipeline_path / example_dir)
    component_args = {"storage_args": "a dummy string arg"}

    pipeline = Pipeline(**default_pipeline_args)

    first_component_op = mocked_component_op(
        Path(components_path / component_names[0]),
        arguments=component_args,
    )
    second_component_op = mocked_component_op(
        Path(components_path / component_names[1]),
        arguments=component_args,
    )

    pipeline.add_op(first_component_op)
    pipeline.add_op(second_component_op, dependencies=first_component_op)

    with pytest.raises(InvalidPipelineDefinition):
<<<<<<< HEAD
        pipeline.compile(cache_disabled=True)


@pytest.mark.parametrize(
    "invalid_component_args",
    [
        {"invalid_arg": "a dummy string arg", "storage_args": "a dummy string arg"},
        {"args": 1, "storage_args": "a dummy string arg"},
    ],
)
def test_invalid_argument(
    default_pipeline_args,
    mocked_component_op,
    invalid_component_args,
    tmp_path,
):
=======
        pipeline._validate_pipeline_definition("test_pipeline")


def test_invalid_pipeline_validation(default_pipeline_args):
>>>>>>> 21fa8647
    """
    Test that an InvalidPipelineDefinition exception is raised when attempting to compile
    an invalid pipeline definition.
    """
<<<<<<< HEAD
    component_operation = mocked_component_op(
        valid_pipeline_path / "example_1" / "first_component",
        arguments=invalid_component_args,
    )
=======
    components_path = Path(invalid_pipeline_path / "example_1")
    component_args = {"storage_args": "a dummy string arg"}
>>>>>>> 21fa8647

    first_component_op = ComponentOp(
        Path(components_path / "first_component"),
        arguments=component_args,
    )
    second_component_op = ComponentOp(
        Path(components_path / "second_component"),
        arguments=component_args,
    )

    # double dependency
    pipeline1 = Pipeline(**default_pipeline_args)
    pipeline1.add_op(first_component_op)
    with pytest.raises(InvalidPipelineDefinition):
        pipeline1.add_op(
            second_component_op,
            dependencies=[first_component_op, first_component_op],
        )

<<<<<<< HEAD
    with pytest.raises((ValueError, TypeError)):
        pipeline.compile(cache_disabled=True)
=======
    # 2 components with no dependencies
    pipeline2 = Pipeline(**default_pipeline_args)
    pipeline2.add_op(first_component_op)
    with pytest.raises(InvalidPipelineDefinition):
        pipeline2.add_op(second_component_op)
>>>>>>> 21fa8647


def test_reusable_component_op():
    laion_retrieval_op = ComponentOp.from_registry(
        name="prompt_based_laion_retrieval",
        arguments={"num_images": 2, "aesthetic_score": 9, "aesthetic_weight": 0.5},
    )
    assert laion_retrieval_op.component_spec, "component_spec_path could not be loaded"

    component_name = "this_component_does_not_exist"
    with pytest.raises(
        ValueError,
        match=f"No reusable component with name {component_name} " "found.",
    ):
        ComponentOp.from_registry(
            name=component_name,
        )


def test_defining_reusable_component_op_with_custom_spec():
    load_from_hub_default_op = ComponentOp.from_registry(
        name="load_from_hf_hub",
        arguments={
            "dataset_name": "test_dataset",
            "column_name_mapping": {"foo": "bar"},
            "image_column_names": None,
        },
    )

    load_from_hub_custom_op = ComponentOp(
        load_from_hub_default_op.component_dir,
        arguments={
            "dataset_name": "test_dataset",
            "column_name_mapping": {"foo": "bar"},
            "image_column_names": None,
        },
    )

    assert (
        load_from_hub_custom_op.component_spec
        == load_from_hub_default_op.component_spec
    )


def test_pipeline_name():
    Pipeline(pipeline_name="valid-name", base_path="base_path")
    with pytest.raises(InvalidPipelineDefinition, match="The pipeline name violates"):
        Pipeline(pipeline_name="invalid name", base_path="base_path")<|MERGE_RESOLUTION|>--- conflicted
+++ resolved
@@ -69,31 +69,18 @@
         arguments=component_args,
     )
 
-<<<<<<< HEAD
     mocked_component_op(
         Path(components_path / component_names[0]),
         arguments=component_args,
-        output_partition_size="250MB",
-    )
-
-    with pytest.raises(InvalidTypeSchema):
+    )
+
+    with pytest.raises(InvalidPipelineDefinition):
         mocked_component_op(
-=======
-    with pytest.raises(InvalidPipelineDefinition):
-        ComponentOp(
->>>>>>> 21fa8647
             Path(components_path / component_names[0]),
             arguments=component_args,
             node_pool_label="dummy_label",
         )
 
-<<<<<<< HEAD
-    with pytest.raises(InvalidTypeSchema):
-        mocked_component_op(
-            Path(components_path / component_names[0]),
-            arguments=component_args,
-            output_partition_size="250 MB",
-=======
 
 @pytest.mark.parametrize(
     "valid_pipeline_example",
@@ -161,7 +148,6 @@
             component_op,
             "get_image_manifest",
             lambda image_ref: manifest,
->>>>>>> 21fa8647
         )
         if "invalid" in example_name:
             with pytest.raises(InvalidImageDigest):
@@ -173,15 +159,6 @@
             )
 
 
-# Define a mock function to replace get_component_image_hash
-def mock_image_hash_1(image_ref):
-    return "1234"
-
-
-def mock_image_hash_2(image_ref):
-    return "5678"
-
-
 @pytest.mark.parametrize(
     "valid_pipeline_example",
     [
@@ -211,71 +188,6 @@
     comp_1_op_spec_0 = ComponentOp(
         Path(components_path / component_names[1]),
         arguments={"storage_args": "a dummy string arg"},
-    )
-
-    monkeypatch.setattr(comp_0_op_spec_0, "get_component_image_hash", mock_image_hash_1)
-    monkeypatch.setattr(comp_0_op_spec_1, "get_component_image_hash", mock_image_hash_1)
-    monkeypatch.setattr(comp_1_op_spec_0, "get_component_image_hash", mock_image_hash_1)
-
-    comp_0_op_spec_0_copy = copy.deepcopy(comp_0_op_spec_0)
-
-    assert (
-        comp_0_op_spec_0.get_component_cache_key()
-        != comp_0_op_spec_1.get_component_cache_key()
-    )
-    assert (
-        comp_0_op_spec_0.get_component_cache_key()
-        == comp_0_op_spec_0_copy.get_component_cache_key()
-    )
-    assert (
-        comp_0_op_spec_0.get_component_cache_key()
-        != comp_1_op_spec_0.get_component_cache_key()
-    )
-
-    monkeypatch.setattr(
-        comp_0_op_spec_0_copy,
-        "get_component_image_hash",
-        mock_image_hash_2,
-    )
-
-    assert (
-        comp_0_op_spec_0.get_component_cache_key()
-        != comp_0_op_spec_0_copy.get_component_cache_key()
-    )
-
-
-@pytest.mark.parametrize(
-    "valid_pipeline_example",
-    [
-        (
-            "example_1",
-            ["first_component", "second_component", "third_component"],
-        ),
-    ],
-)
-def test_component_op_hash(
-    valid_pipeline_example,
-    monkeypatch,
-):
-    example_dir, component_names = valid_pipeline_example
-    components_path = Path(valid_pipeline_path / example_dir)
-
-    comp_0_op_spec_0 = ComponentOp(
-        Path(components_path / component_names[0]),
-        arguments={"storage_args": "a dummy string arg"},
-        output_partition_size=None,
-    )
-
-    comp_0_op_spec_1 = ComponentOp(
-        Path(components_path / component_names[0]),
-        arguments={"storage_args": "a different string arg"},
-        output_partition_size=None,
-    )
-
-    comp_1_op_spec_0 = ComponentOp(
-        Path(components_path / component_names[1]),
-        arguments={"storage_args": "a dummy string arg"},
-        output_partition_size=None,
     )
 
     monkeypatch.setattr(
@@ -371,15 +283,11 @@
         "third_component",
     ]
 
-<<<<<<< HEAD
     assert pipeline._graph["first_component"]["dependencies"] == []
     assert pipeline._graph["second_component"]["dependencies"] == ["first_component"]
     assert pipeline._graph["third_component"]["dependencies"] == ["second_component"]
 
-    pipeline.compile(cache_disabled=True)
-=======
     pipeline._validate_pipeline_definition("test_pipeline")
->>>>>>> 21fa8647
 
 
 @pytest.mark.parametrize(
@@ -391,17 +299,11 @@
         ),
     ],
 )
-<<<<<<< HEAD
 def test_invalid_pipeline_dependencies(
     default_pipeline_args,
+    valid_pipeline_example,
     mocked_component_op,
-    valid_pipeline_example,
-    tmp_path,
-    monkeypatch,
 ):
-=======
-def test_invalid_pipeline_dependencies(default_pipeline_args, valid_pipeline_example):
->>>>>>> 21fa8647
     """
     Test that an InvalidPipelineDefinition exception is raised when attempting to create a pipeline
     with more than one operation defined without dependencies.
@@ -466,42 +368,16 @@
     pipeline.add_op(second_component_op, dependencies=first_component_op)
 
     with pytest.raises(InvalidPipelineDefinition):
-<<<<<<< HEAD
-        pipeline.compile(cache_disabled=True)
-
-
-@pytest.mark.parametrize(
-    "invalid_component_args",
-    [
-        {"invalid_arg": "a dummy string arg", "storage_args": "a dummy string arg"},
-        {"args": 1, "storage_args": "a dummy string arg"},
-    ],
-)
-def test_invalid_argument(
-    default_pipeline_args,
-    mocked_component_op,
-    invalid_component_args,
-    tmp_path,
-):
-=======
         pipeline._validate_pipeline_definition("test_pipeline")
 
 
 def test_invalid_pipeline_validation(default_pipeline_args):
->>>>>>> 21fa8647
     """
     Test that an InvalidPipelineDefinition exception is raised when attempting to compile
     an invalid pipeline definition.
     """
-<<<<<<< HEAD
-    component_operation = mocked_component_op(
-        valid_pipeline_path / "example_1" / "first_component",
-        arguments=invalid_component_args,
-    )
-=======
     components_path = Path(invalid_pipeline_path / "example_1")
     component_args = {"storage_args": "a dummy string arg"}
->>>>>>> 21fa8647
 
     first_component_op = ComponentOp(
         Path(components_path / "first_component"),
@@ -521,16 +397,11 @@
             dependencies=[first_component_op, first_component_op],
         )
 
-<<<<<<< HEAD
-    with pytest.raises((ValueError, TypeError)):
-        pipeline.compile(cache_disabled=True)
-=======
     # 2 components with no dependencies
     pipeline2 = Pipeline(**default_pipeline_args)
     pipeline2.add_op(first_component_op)
     with pytest.raises(InvalidPipelineDefinition):
         pipeline2.add_op(second_component_op)
->>>>>>> 21fa8647
 
 
 def test_reusable_component_op():
