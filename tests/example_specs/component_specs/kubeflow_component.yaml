name: Example component
description: This is an example component
inputs:
-   name: input_manifest_path
    description: Path to the input manifest
    type: String
-   name: metadata
    description: Metadata arguments containing the run id and base path
    type: String
-   name: component_spec
    description: The component specification as a dictionary
    type: JsonObject
    default: None
-   name: input_partition_rows
    description: The number of rows to load per partition. Set to override the automatic
        partitioning
    type: String
    default: None
<<<<<<< HEAD
-   name: output_partition_size
    description: The size of the output partition size, defaults to 250MB. Set to
        `disable` to disable the automatic partitioning
    type: String
    default: None
=======
>>>>>>> 21fa8647
-   name: execute_component
    description: Internal argument that decides whether a component should execute
        or not. If False, the component will just produce a manifest
    type: Boolean
    default: 'True'
-   name: storage_args
    description: Storage arguments
    type: String
outputs:
-   name: output_manifest_path
    description: Path to the output manifest
    type: String
implementation:
    container:
        image: example_component:latest
        command:
        - python3
        - main.py
        - --input_manifest_path
        -   inputPath: input_manifest_path
        - --metadata
        -   inputValue: metadata
        - --component_spec
        -   inputValue: component_spec
        - --input_partition_rows
        -   inputValue: input_partition_rows
<<<<<<< HEAD
        - --output_partition_size
        -   inputValue: output_partition_size
=======
>>>>>>> 21fa8647
        - --execute_component
        -   inputValue: execute_component
        - --storage_args
        -   inputValue: storage_args
        - --output_manifest_path
        -   outputPath: output_manifest_path<|MERGE_RESOLUTION|>--- conflicted
+++ resolved
@@ -16,14 +16,6 @@
         partitioning
     type: String
     default: None
-<<<<<<< HEAD
--   name: output_partition_size
-    description: The size of the output partition size, defaults to 250MB. Set to
-        `disable` to disable the automatic partitioning
-    type: String
-    default: None
-=======
->>>>>>> 21fa8647
 -   name: execute_component
     description: Internal argument that decides whether a component should execute
         or not. If False, the component will just produce a manifest
@@ -50,11 +42,6 @@
         -   inputValue: component_spec
         - --input_partition_rows
         -   inputValue: input_partition_rows
-<<<<<<< HEAD
-        - --output_partition_size
-        -   inputValue: output_partition_size
-=======
->>>>>>> 21fa8647
         - --execute_component
         -   inputValue: execute_component
         - --storage_args
